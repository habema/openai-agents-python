"""Session memory backends living in the extensions namespace.

This package contains optional, production-grade session implementations that
introduce extra third-party dependencies (database drivers, ORMs, etc.). They
conform to the :class:`agents.memory.session.Session` protocol so they can be
used as a drop-in replacement for :class:`agents.memory.session.SQLiteSession`.
"""

from __future__ import annotations

from typing import Any

__all__: list[str] = [
    "EncryptedSession",
    "SQLAlchemySession",
<<<<<<< HEAD
    "AdvancedSQLiteSession",
=======
>>>>>>> 7a4a22f0
]


def __getattr__(name: str) -> Any:
    if name == "EncryptedSession":
        try:
            from .encrypt_session import EncryptedSession  # noqa: F401

            return EncryptedSession
        except ModuleNotFoundError as e:
            raise ImportError(
                "EncryptedSession requires the 'cryptography' extra. "
                "Install it with: pip install openai-agents[encrypt]"
            ) from e

    if name == "SQLAlchemySession":
        try:
            from .sqlalchemy_session import SQLAlchemySession  # noqa: F401

            return SQLAlchemySession
        except ModuleNotFoundError as e:
            raise ImportError(
                "SQLAlchemySession requires the 'sqlalchemy' extra. "
                "Install it with: pip install openai-agents[sqlalchemy]"
            ) from e
<<<<<<< HEAD
    if name == "AdvancedSQLiteSession":
        try:
            from .advanced_sqlite_session import AdvancedSQLiteSession  # noqa: F401

            return AdvancedSQLiteSession
        except ModuleNotFoundError as e:
            raise ImportError(
                "AdvancedSQLiteSession requires the 'aiosqlite' extra. "
                "Install it with: pip install openai-agents[aiosqlite]"
            ) from e
=======
>>>>>>> 7a4a22f0

    raise AttributeError(f"module {__name__} has no attribute {name}")
<|MERGE_RESOLUTION|>--- conflicted
+++ resolved
@@ -1,59 +1,53 @@
-"""Session memory backends living in the extensions namespace.
-
-This package contains optional, production-grade session implementations that
-introduce extra third-party dependencies (database drivers, ORMs, etc.). They
-conform to the :class:`agents.memory.session.Session` protocol so they can be
-used as a drop-in replacement for :class:`agents.memory.session.SQLiteSession`.
-"""
-
-from __future__ import annotations
-
-from typing import Any
-
-__all__: list[str] = [
-    "EncryptedSession",
-    "SQLAlchemySession",
-<<<<<<< HEAD
-    "AdvancedSQLiteSession",
-=======
->>>>>>> 7a4a22f0
-]
-
-
-def __getattr__(name: str) -> Any:
-    if name == "EncryptedSession":
-        try:
-            from .encrypt_session import EncryptedSession  # noqa: F401
-
-            return EncryptedSession
-        except ModuleNotFoundError as e:
-            raise ImportError(
-                "EncryptedSession requires the 'cryptography' extra. "
-                "Install it with: pip install openai-agents[encrypt]"
-            ) from e
-
-    if name == "SQLAlchemySession":
-        try:
-            from .sqlalchemy_session import SQLAlchemySession  # noqa: F401
-
-            return SQLAlchemySession
-        except ModuleNotFoundError as e:
-            raise ImportError(
-                "SQLAlchemySession requires the 'sqlalchemy' extra. "
-                "Install it with: pip install openai-agents[sqlalchemy]"
-            ) from e
-<<<<<<< HEAD
-    if name == "AdvancedSQLiteSession":
-        try:
-            from .advanced_sqlite_session import AdvancedSQLiteSession  # noqa: F401
-
-            return AdvancedSQLiteSession
-        except ModuleNotFoundError as e:
-            raise ImportError(
-                "AdvancedSQLiteSession requires the 'aiosqlite' extra. "
-                "Install it with: pip install openai-agents[aiosqlite]"
-            ) from e
-=======
->>>>>>> 7a4a22f0
-
-    raise AttributeError(f"module {__name__} has no attribute {name}")
+"""Session memory backends living in the extensions namespace.
+
+This package contains optional, production-grade session implementations that
+introduce extra third-party dependencies (database drivers, ORMs, etc.). They
+conform to the :class:`agents.memory.session.Session` protocol so they can be
+used as a drop-in replacement for :class:`agents.memory.session.SQLiteSession`.
+"""
+
+from __future__ import annotations
+
+from typing import Any
+
+__all__: list[str] = [
+    "EncryptedSession",
+    "SQLAlchemySession",
+    "AdvancedSQLiteSession",
+]
+
+
+def __getattr__(name: str) -> Any:
+    if name == "EncryptedSession":
+        try:
+            from .encrypt_session import EncryptedSession  # noqa: F401
+
+            return EncryptedSession
+        except ModuleNotFoundError as e:
+            raise ImportError(
+                "EncryptedSession requires the 'cryptography' extra. "
+                "Install it with: pip install openai-agents[encrypt]"
+            ) from e
+
+    if name == "SQLAlchemySession":
+        try:
+            from .sqlalchemy_session import SQLAlchemySession  # noqa: F401
+
+            return SQLAlchemySession
+        except ModuleNotFoundError as e:
+            raise ImportError(
+                "SQLAlchemySession requires the 'sqlalchemy' extra. "
+                "Install it with: pip install openai-agents[sqlalchemy]"
+            ) from e
+
+    if name == "AdvancedSQLiteSession":
+        try:
+            from .advanced_sqlite_session import AdvancedSQLiteSession  # noqa: F401
+
+            return AdvancedSQLiteSession
+        except ModuleNotFoundError as e:
+            raise ImportError(
+                f"Failed to import AdvancedSQLiteSession: {e}"
+            ) from e
+
+    raise AttributeError(f"module {__name__} has no attribute {name}")